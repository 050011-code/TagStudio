# Copyright (C) 2024 Travis Abendshien (CyanVoxel).
# Licensed under the GPL-3.0 License.
# Created for TagStudio: https://github.com/CyanVoxel/TagStudio

"""The Library object and related methods for TagStudio."""

import datetime
import glob
import json
import logging
import os
import sys
import time
import traceback
import xml.etree.ElementTree as ET
from enum import Enum

import ujson

<<<<<<< HEAD
from tagstudio.src.core.json_typing import Json_Collation, Json_Entry, Json_Libary, Json_Tag
=======
from src.core import ts_core
from src.core.utils.str import strip_punctuation
from src.core.utils.web import strip_web_protocol
>>>>>>> 21105929

TYPE = ['file', 'meta', 'alt', 'mask']
# RESULT_TYPE = Enum('Result', ['ENTRY', 'COLLATION', 'TAG_GROUP'])
class ItemType(Enum):
	ENTRY = 0
	COLLATION = 1
	TAG_GROUP = 2

logging.basicConfig(format="%(message)s", level=logging.INFO)

class Entry:
	"""A Library Entry Object. Referenced by ID."""

	def __init__(self, id: int, filename: str, path: str, 
			     fields: list[dict]) -> None:
		# Required Fields ======================================================
		self.id = int(id)
		self.filename = filename
		self.path = path
		self.fields = fields
		self.type = None

		# Optional Fields ======================================================
		# # Any Type
		# self.alts: list[id] = None
		# # Image/Video
		# self.crop: tuple[int, int, int, int] = None
		# self.mask: list[id] = None
		# # Video
		# self.trim: tuple[float, float] = None

		# Handy Data ===========================================================
		# # Any Type
		# self.date_created: datetime.datetime = None
		# self.date_modified: datetime.datetime = None
		# self.file_size: int = None
		# self.isArchived: bool = None
		# self.isFavorite: bool = None
		# # Image/Video
		# self.dimensions: tuple[int, int] = None
		# # Video
		# self.length: float = None
		# # Text
		# self.word_count: int = None
		

	def __str__(self) -> str:
		return f'\n{self.compressed_dict()}\n'

	def __repr__(self) -> str:
		return self.__str__()

	def __eq__(self, __value: object) -> bool:
		if os.name == 'nt':
			return (int(self.id) == int(__value.id)
				and	self.filename.lower() == __value.filename.lower()
				and self.path.lower() == __value.path.lower()
				and self.fields == __value.fields)
		else:
			return (int(self.id) == int(__value.id)
				and	self.filename == __value.filename
				and self.path == __value.path
				and self.fields == __value.fields)

	def compressed_dict(self) -> Json_Entry:
		"""
		An alternative to __dict__ that only includes fields containing 
		non-default data.
		"""
		obj: Json_Entry = {
			"id": self.id
		}
		if self.filename:
			obj['filename'] = self.filename
		if self.path:
			obj['path'] = self.path
		if self.fields:
			obj['fields'] = self.fields

		return obj

	def has_tag(self, library:'Library', tag_id:int) -> bool:
		if self.fields:
			for f in self.fields:
				if library.get_field_attr(f, 'type') == 'tag_box':
					if tag_id in library.get_field_attr(f, 'content'):
						return True
		return False
	
	def remove_tag(self, library:'Library', tag_id:int, field_index=-1):
		"""
		Removes a Tag from the Entry. If given a field index, the given Tag will 
		only be removed from that index. If left blank, all instances of that 
		Tag will be removed from the Entry.
		"""
		if self.fields:
			for i, f in enumerate(self.fields):
				if library.get_field_attr(f, 'type') == 'tag_box':
					if field_index >= 0 and field_index == i:
						t: list[int] = library.get_field_attr(f, 'content')
						logging.info(f't:{tag_id}, i:{i}, idx:{field_index}, c:{library.get_field_attr(f, "content")}')
						t.remove(tag_id)
					elif field_index < 0:
						t: list[int] = library.get_field_attr(f, 'content')
						while tag_id in t:
							t.remove(tag_id)
	
	def add_tag(self, library:'Library', tag_id:int, field_id:int, field_index:int=None):
		# field_index: int = -1
		# if self.fields:
		# if field_index != -1:
		# logging.info(f'[LIBRARY] ADD TAG to E:{self.id}, F-DI:{field_id}, F-INDEX:{field_index}')
		field_index = -1 if field_index is None else field_index
		for i, f in enumerate(self.fields):
			if library.get_field_attr(f, 'id') == field_id:
				field_index = i
				# logging.info(f'[LIBRARY] FOUND F-INDEX:{field_index}')
				break

		if field_index == -1:
			library.add_field_to_entry(self.id, field_id)
			# logging.info(f'[LIBRARY] USING NEWEST F-INDEX:{field_index}')

		# logging.info(list(self.fields[field_index].keys()))
		field_id = list(self.fields[field_index].keys())[0]
		# logging.info(f'Entry Field ID: {field_id}, Index: {field_index}')
		
		tags: list[int] = self.fields[field_index][field_id]
		if tag_id not in tags:
			# logging.info(f'Adding Tag: {tag_id}')
			tags.append(tag_id)
			self.fields[field_index][field_id] = sorted(tags, key=lambda t: library.get_tag(t).display_name(library))

		# logging.info(f'Tags: {self.fields[field_index][field_id]}')
		


class Tag:
	"""A Library Tag Object. Referenced by ID."""

	def __init__(self, id: int, name: str, shorthand: str, aliases: list[str], 
		  		subtags_ids: list[int], color: str) -> None:
		self.id = int(id)
		self.name = name
		self.shorthand = shorthand
		self.aliases = aliases
		# Ensures no duplicates while retaining order.
		self.subtag_ids = []
		for s in subtags_ids:
			if int(s) not in self.subtag_ids:
				self.subtag_ids.append(int(s))
		# [int(s) for s in subtags_ids]
		self.color = color

	def __str__(self) -> str:
		return (f"\nID: {self.id}\nName: {self.name}\n"
	  			f"Shorthand: {self.shorthand}\nAliases: {self.aliases}\n"
				f"Subtags: {self.subtag_ids}\nColor: {self.color}\n")

	def __repr__(self) -> str:
		return self.__str__()

	def debug_name(self) -> str:
		"""Returns a formatted tag name intended for displaying."""
		# return (f'{self.name} (ID: {self.id}) Subtags: {self.subtag_ids}')
		return (f'{self.name} (ID: {self.id})')

	def display_name(self, library: 'Library') -> str:
		"""Returns a formatted tag name intended for displaying."""
		if self.subtag_ids:
			if library.get_tag(self.subtag_ids[0]).shorthand:
				return (f'{self.name}'
						f' ({library.get_tag(self.subtag_ids[0]).shorthand})')
			else:
				return (f'{self.name}'
						f' ({library.get_tag(self.subtag_ids[0]).name})')
		else:
			return (f'{self.name}')

	def compressed_dict(self) -> Json_Tag:
		"""
		An alternative to __dict__ that only includes fields containing 
		non-default data.
		"""
		obj: Json_Tag = {
			"id":self.id
		}
		if self.name:
			obj["name"] = self.name
		if self.shorthand:
			obj["shorthand"] = self.shorthand
		if self.aliases:
			obj["aliases"] = self.aliases
		if self.subtag_ids:
			obj["subtag_ids"] = self.subtag_ids
		if self.color:
			obj["color"] = self.color

		return obj

	def add_subtag(self, tag_id:int):
		if tag_id not in self.subtag_ids:
			self.subtag_ids.append(tag_id)
	
	def remove_subtag(self, tag_id:int):
		try:
			self.subtag_ids.remove(tag_id)
		except ValueError:
			pass

class Collation:
	"""
	A Library Collation Object. Referenced by ID.
	Entries and their Page #s are grouped together in the e_ids_and_paged tuple.
	Sort order is `(filename | title | date, asc | desc)`.
	"""

	def __init__(self, id: int, title: str, e_ids_and_pages: list[tuple[int, int]], 
			     sort_order:str, cover_id:int = -1) -> None:
		self.id = int(id)
		self.title = title
		self.e_ids_and_pages = e_ids_and_pages
		self.sort_order = sort_order
		self.cover_id = cover_id
		self.fields = None # Optional Collation-wide fields. WIP.

	def __str__(self) -> str:
		return f'\n{self.compressed_dict()}\n'

	def __repr__(self) -> str:
		return self.__str__()

	def __eq__(self, __value: object) -> bool:
		if os.name == 'nt':
			return (int(self.id) == int(__value.id_)
				and	self.filename.lower() == __value.filename.lower()
				and self.path.lower() == __value.path.lower()
				and self.fields == __value.fields)
		else:
			return (int(self.id) == int(__value.id_)
				and	self.filename == __value.filename
				and self.path == __value.path
				and self.fields == __value.fields)

	def compressed_dict(self) -> Json_Collation:
		"""
		An alternative to __dict__ that only includes fields containing 
		non-default data.
		"""
		obj: Json_Collation = {
			"id":self.id
		}
		if self.title:
			obj['title'] = self.title
		if self.e_ids_and_pages:
			# TODO: work with tuples
			obj['e_ids_and_pages'] = [list(x) for x in self.e_ids_and_pages]
			# obj['e_ids_and_pages'] = self.e_ids_and_pages
		if self.sort_order:
			obj['sort_order'] = self.sort_order
		if self.cover_id:
			obj['cover_id'] = self.cover_id

		return obj

class Library:
	"""Class for the Library object, and all CRUD operations made upon it."""

	def __init__(self) -> None:
		# Library Info =========================================================
		self.library_dir: str = None

		# Entries ==============================================================
		# List of every Entry object.
		self.entries: list[Entry] = []
		self._next_entry_id: int = 0
		# Map of every Entry ID to the index of the Entry in self.entries.
		self._entry_id_to_index_map: dict[int, int] = {}
		# # List of filtered Entry indexes generated by the filter_entries() method.
		# self.filtered_entries: list[int] = []
		# Duplicate Entries
		# Defined by Entries that point to files that one or more other Entries are also pointing to.
		# tuple(int, list[int])
		self.dupe_entries: list[tuple[int, list[int]]] = []

		# Collations ===========================================================
		# List of every Collation object.
		self.collations: list[Collation] = []
		self._next_collation_id: int = 0
		self._collation_id_to_index_map: dict[int, int] = {}

		# File Interfacing =====================================================
		self.dir_file_count: int = -1
		self.files_not_in_library: list[str] = []
		self.missing_files: list[str] = []
		self.fixed_files: list[str] = []  # TODO: Get rid of this.
		self.missing_matches = {}
		# Duplicate Files
		# Defined by files that are exact or similar copies to others. Generated by DupeGuru.
		# (Filepath, Matched Filepath, Match Percentage)
		self.dupe_files: list[tuple[str, str, int]] = []
		# Maps the filenames of entries in the Library to their entry's index in the self.entries list.
		#   Used for O(1) lookup of a file based on the current index (page number - 1) of the image being looked at.
		#   That filename can then be used to provide quick lookup to image metadata entries in the Library.
		# 	NOTE: On Windows, these strings are always lowercase.
		self.filename_to_entry_id_map: dict[str, int] = {}
		# A list of file extensions to be ignored by TagStudio.
		self.default_ext_blacklist: list = ['json', 'xmp', 'aae']
		self.ignored_extensions: list = self.default_ext_blacklist

		# Tags =================================================================
		# List of every Tag object (ts-v8).
		self.tags: list[Tag] = []
		self._next_tag_id: int = 1000
		# Map of each Tag ID with its entry reference count.
		self._tag_entry_ref_map: dict[int,int] = {}
		self.tag_entry_refs: list[tuple[int,int]] = []
		# Map of every Tag name and alias to the ID(s) of its associated Tag(s).
		#   Used for O(1) lookup of Tag IDs based on search terms.
		#   NOTE: While it is recommended to keep Tag aliases unique to each Tag,
		#   there may be circumstances where this is not possible or elegant.
		#   Because of this, names and aliases are mapped to a list of IDs rather than a
		#   singular ID to handle potential alias collision.
		self._tag_strings_to_id_map: dict[str, list[int]] = {}
		# Map of every Tag ID to an array of Tag IDs that make up the Tag's "cluster", aka a list
		# of references from other Tags that specify this Tag as one of its subtags.
		#   This in effect is like a reverse subtag map.
		#   Used for O(1) lookup of the Tags to return in a query given a Tag ID.
		self._tag_id_to_cluster_map: dict[int, list[int]] = {}
		# Map of every Tag ID to the index of the Tag in self.tags.
		self._tag_id_to_index_map: dict[int, int] = {}

		self.default_tags: list[Json_Tag] = [
			{
				"id": 0,
				"name": "Archived",
				"aliases": [
					"Archive"
				],
				"color": "Red"
			},
			{
				"id": 1,
				"name": "Favorite",
				"aliases": [
					"Favorited",
					"Favorites"
				],
				"color": "Yellow"
			},
		]

		# self.default_tags = [
		# 	Tag(id=0, name='Archived', shorthand='', aliases=['Archive'], subtags_ids=[], color='red'),
		# 	Tag(id=1, name='Favorite', shorthand='', aliases=['Favorited, Favorites, Likes, Liked, Loved'], subtags_ids=[], color='yellow'),
		# ]

		self.default_fields = [
			{
				"id": 0,
				"name": "Title",
				"type": "text_line"
			},
			{
				"id": 1,
				"name": "Author",
				"type": "text_line"
			},
			{
				"id": 2,
				"name": "Artist",
				"type": "text_line"
			},
			{
				"id": 3,
				"name": "URL",
				"type": "text_line"
			},
			{
				"id": 4,
				"name": "Description",
				"type": "text_box"
			},
			{
				"id": 5,
				"name": "Notes",
				"type": "text_box"
			},
			{
				"id": 6,
				"name": "Tags",
				"type": "tag_box"
			},
			{
				"id": 7,
				"name": "Content Tags",
				"type": "tag_box"
			},
			{
				"id": 8,
				"name": "Meta Tags",
				"type": "tag_box"
			},
			{
				"id": 9,
				"name": "Collation",
				"type": "collation"
			},
			{
				"id": 10,
				"name": "Date",
				"type": "datetime"
			},
			{
				"id": 11,
				"name": "Date Created",
				"type": "datetime"
			},
			{
				"id": 12,
				"name": "Date Modified",
				"type": "datetime"
			},
			{
				"id": 13,
				"name": "Date Taken",
				"type": "datetime"
			},
			{
				"id": 14,
				"name": "Date Published",
				"type": "datetime"
			},
			{
				"id": 15,
				"name": "Archived",
				"type": "checkbox"
			},
			{
				"id": 16,
				"name": "Favorite",
				"type": "checkbox"
			},
			{
				"id": 17,
				"name": "Book",
				"type": "collation"
			},
			{
				"id": 18,
				"name": "Comic",
				"type": "collation"
			},
			{
				"id": 19,
				"name": "Series",
				"type": "collation"
			},
			{
				"id": 20,
				"name": "Manga",
				"type": "collation"
			},
			{
				"id": 21,
				"name": "Source",
				"type": "text_line"
			},
			{
				"id": 22,
				"name": "Date Uploaded",
				"type": "datetime"
			},
			{
				"id": 23,
				"name": "Date Released",
				"type": "datetime"
			},
			{
				"id": 24,
				"name": "Volume",
				"type": "collation"
			},
			{
				"id": 25,
				"name": "Anthology",
				"type": "collation"
			},
			{
				"id": 26,
				"name": "Magazine",
				"type": "collation"
			},
			{
				"id": 27,
				"name": "Publisher",
				"type": "text_line"
			},
			{
				"id": 28,
				"name": "Guest Artist",
				"type": "text_line"
			},
			{
				"id": 29,
				"name": "Composer",
				"type": "text_line"
			},
			{
				"id": 30,
				"name": "Comments",
				"type": "text_box"
			},
		]

	def create_library(self, path) -> int:
		"""
		Creates a TagStudio library in the given directory.\n
		Return Codes:\n
		0: Library Successfully Created\n
		2: File creation error
		"""
		
		path = os.path.normpath(path).rstrip('\\')

		# If '.TagStudio' is included in the path, trim the path up to it.
		if ts_core.TS_FOLDER_NAME in path:
			path = path.split(ts_core.TS_FOLDER_NAME)[0]

		try:
			self.clear_internal_vars()
			self.library_dir = path
			self.verify_ts_folders()
			self.save_library_to_disk()
			self.open_library(self.library_dir)
		except:
			traceback.print_exc()
			return 2

		return 0

	def verify_ts_folders(self) -> None:
		"""Verifies/creates folders required by TagStudio."""

		full_ts_path = os.path.normpath(
			f'{self.library_dir}/{ts_core.TS_FOLDER_NAME}')
		full_backup_path = os.path.normpath(
			f'{self.library_dir}/{ts_core.TS_FOLDER_NAME}/{ts_core.BACKUP_FOLDER_NAME}')
		full_collage_path = os.path.normpath(
			f'{self.library_dir}/{ts_core.TS_FOLDER_NAME}/{ts_core.COLLAGE_FOLDER_NAME}')

		if not os.path.isdir(full_ts_path):
			os.mkdir(full_ts_path)

		if not os.path.isdir(full_backup_path):
			os.mkdir(full_backup_path)

		if not os.path.isdir(full_collage_path):
			os.mkdir(full_collage_path)

	def verify_default_tags(self, tag_list: list[Json_Tag]) -> list[Json_Tag]:
		"""
		Ensures that the default builtin tags  are present in the Library's
		save file. Takes in and returns the tag dictionary from the JSON file.
		"""
		missing: list[Json_Tag] = []

		for dt in self.default_tags:
			if dt['id'] not in [t['id'] for t in tag_list]:
				missing.append(dt)

		for m in missing:
			tag_list.append(m)
	
		return tag_list

	def open_library(self, path: str) -> int:
		"""
		Opens a TagStudio v9+ Library.
		Returns 0 if library does not exist, 1 if successfully opened, 2 if corrupted.
		"""

		return_code: int = 2
		path = os.path.normpath(path).rstrip('\\')

		# If '.TagStudio' is included in the path, trim the path up to it.
		if ts_core.TS_FOLDER_NAME in path:
			path = path.split(ts_core.TS_FOLDER_NAME)[0]

		if os.path.exists(os.path.normpath(f'{path}/{ts_core.TS_FOLDER_NAME}/ts_library.json')):

			try:
				with open(os.path.normpath(f'{path}/{ts_core.TS_FOLDER_NAME}/ts_library.json'), 'r', encoding='utf-8') as f:
					json_dump: Json_Libary = ujson.load(f)
					self.library_dir = str(path)
					self.verify_ts_folders()
					major, minor, patch = json_dump['ts-version'].split('.')

					# Load Extension Blacklist ---------------------------------
					if 'ignored_extensions' in json_dump.keys():
						self.ignored_extensions = json_dump['ignored_extensions']

					# Parse Tags ---------------------------------------------------
					if 'tags' in json_dump.keys():
						start_time = time.time()

						# Step 1: Verify default built-in tags are present.
						json_dump['tags'] = self.verify_default_tags(json_dump['tags'])

						for tag in json_dump['tags']:

							# Step 2: Create a Tag object and append it to the internal Tags list,
							# then map that Tag's ID to its index in the Tags list.

							id = int(tag.get('id', 0))

							# Don't load tags with duplicate IDs
							if id not in {t.id for t in self.tags}:
								if id >= self._next_tag_id:
									self._next_tag_id = id + 1

								name = tag.get('name', '')
								shorthand = tag.get('shorthand', '')
								aliases = tag.get('aliases', [])
								subtag_ids = tag.get('subtag_ids', [])
								color = tag.get('color', '')

								t = Tag(
									id=id,
									name=name,
									shorthand=shorthand,
									aliases=aliases,
									subtags_ids=subtag_ids,
									color=color
								)

								# NOTE: This does NOT use the add_tag_to_library() method!
								# That method is only used for Tags added at runtime.
								# This process uses the same inner methods, but waits until all of the
								# Tags are registered in the Tags list before creating the Tag clusters.
								self.tags.append(t)
								self._map_tag_id_to_index(t, -1)
								self._map_tag_strings_to_tag_id(t)
							else:
								logging.info(f'[LIBRARY]Skipping Tag with duplicate ID: {tag}')

						# Step 3: Map each Tag's subtags together now that all Tag objects in it.
						for t in self.tags:
							self._map_tag_id_to_cluster(t)

						end_time = time.time()
						logging.info(f'[LIBRARY] Tags loaded in {(end_time - start_time):.3f} seconds')

					# Parse Entries ------------------------------------------------
					if entries := json_dump.get('entries'):
						start_time = time.time()
						for entry in entries:

							if 'id' in entry:
								id = int(entry['id'])
								if id >= self._next_entry_id:
									self._next_entry_id = id + 1
							else:
								# Version 9.1.x+ Compatibility
								id = self._next_entry_id
								self._next_entry_id += 1

							filename = entry.get('filename', '')
							e_path = entry.get('path', '')
							fields = []
							if 'fields' in entry:
								# Cast JSON str keys to ints
								for f in fields:
									f[int(list(f.keys())[0])
										] = f[list(f.keys())[0]]
									del f[list(f.keys())[0]]
								fields = entry['fields']

							# Look through fields for legacy Collation data --------
							if int(major) >= 9 and int(minor) < 1:
								for f in fields:
									if self.get_field_attr(f, 'type') == 'collation':
										# NOTE: This legacy support will be removed in
										# a later version, probably 9.2.
										# Legacy Collation data present in v9.0.x
										# DATA SHAPE: {name: str, page: int}
											
											# We'll do an inefficient linear search each
											# time to convert the legacy data.
											matched = False
											collation_id = -1
											for c in self.collations:
												if c.title == self.get_field_attr(f, 'content')['name']:
													c.e_ids_and_pages.append((id, int(self.get_field_attr(f, 'content')['page'])))
													matched = True
													collation_id = c.id
											if not matched:
												c = Collation(id=self._next_collation_id, 
															title=self.get_field_attr(f, 'content')['name'], 
															e_ids_and_pages=[], 
															sort_order='')
												collation_id = self._next_collation_id
												self._next_collation_id += 1
												c.e_ids_and_pages.append((id, int(self.get_field_attr(f, 'content')['page'])))
												self.collations.append(c)
												self._map_collation_id_to_index(c, -1)
											f_id = self.get_field_attr(f, 'id')
											f.clear()
											f[int(f_id)] = collation_id
							# Collation Field data present in v9.1.x+
							# DATA SHAPE: int
							elif int(major) >= 9 and int(minor) >= 1:
								pass

							e = Entry(
								id=int(id),
								filename=filename,
								path=e_path,
								fields=fields
							)
							self.entries.append(e)
							self._map_entry_id_to_index(e, -1)
						end_time = time.time()
						logging.info(f'[LIBRARY] Entries loaded in {(end_time - start_time):.3f} seconds')
					
					# Parse Collations ---------------------------------------------------
					if 'collations' in json_dump.keys():
						start_time = time.time()
						for collation in json_dump['collations']:

							# Step 1: Create a Collation object and append it to 
							# the internal Collations list, then map that 
							# Collation's ID to its index in the Collations list.

							id = int(collation.get('id', 0))
							if id >= self._next_collation_id:
								self._next_collation_id = id + 1

							title = collation.get('title', '')
							e_ids_and_pages = collation.get('e_ids_and_pages', '')
							sort_order = collation.get('sort_order', [])
							cover_id = collation.get('cover_id', [])

							c = Collation(
								id=id,
								title=title,
								e_ids_and_pages=e_ids_and_pages,
								sort_order=sort_order,
								cover_id=cover_id
							)

							# NOTE: This does NOT use the add_collation_to_library() method
							# which is intended to be used at runtime. However, there is
							# currently no reason why it couldn't be used here, and is
							# instead not used for consistency.
							self.collations.append(c)
							self._map_collation_id_to_index(c, -1)
						end_time = time.time()
						logging.info(f'[LIBRARY] Collations loaded in {(end_time - start_time):.3f} seconds')
						
					return_code = 1
			except ujson.JSONDecodeError:
				logging.info('[LIBRARY][ERROR]: Empty JSON file!')

		# If the Library is loaded, continue other processes.
		if return_code == 1:

			if not os.path.exists(os.path.normpath(
					f'{self.library_dir}/{ts_core.TS_FOLDER_NAME}')):
				os.makedirs(os.path.normpath(
					f'{self.library_dir}/{ts_core.TS_FOLDER_NAME}'))

			self._map_filenames_to_entry_ids()

		return return_code

	# @deprecated('Use new Entry ID system.')
	def _map_filenames_to_entry_ids(self):
		"""Maps a full filepath to its corresponding Entry's ID."""
		self.filename_to_entry_id_map.clear()
		for entry in self.entries:
			if os.name == 'nt':
				# print(str(os.path.normpath(
				# 	f'{entry.path}/{entry.filename}')).lower().lstrip('\\').lstrip('/'))
				self.filename_to_entry_id_map[str(os.path.normpath(
					f'{entry.path}/{entry.filename}')).lower().lstrip('\\').lstrip('/')] = entry.id
			else:
				self.filename_to_entry_id_map[str(
					os.path.normpath(f'{entry.path}/{entry.filename}'))] = entry.id
	
	# def _map_filenames_to_entry_ids(self):
	# 	"""Maps the file paths of entries to their index in the library list."""
	# 	self.file_to_entry_index_map.clear()
	# 	for i, entry in enumerate(self.entries):
	# 		if os.name == 'nt':
	# 			self.file_to_entry_index_map[str(os.path.normpath(
	# 				f'{entry.path}/{entry.filename}')).lower()] = i
	# 		else:
	# 			self.file_to_entry_index_map[str(
	# 				os.path.normpath(f'{entry.path}/{entry.filename}'))] = i
				

	# def close_library(self, save: bool = True):
	# 	"""Closes the open TagStudio Library."""
	# 	self.clear_internal_vars()

	def to_json(self):
		"""
		Creates a JSON serialized string from the Library object.
		Used in saving the library to disk.
		"""
<<<<<<< HEAD
		file_to_save: Json_Libary = {"ts-version": ts_core.VERSION,
=======
		file_to_save = {"ts-version": ts_core.VERSION,
				  		"ignored_extensions": [],
>>>>>>> 21105929
						"tags": [],
						"collations": [],
						"fields": [],
						"macros": [],
						"entries": [],
						}

		print('[LIBRARY] Formatting Tags to JSON...')

		file_to_save['ignored_extensions'] = [i for i in self.ignored_extensions if i is not '']

		for tag in self.tags:
			file_to_save["tags"].append(tag.compressed_dict())
		
		file_to_save['tags'] = self.verify_default_tags(file_to_save['tags'])
		print('[LIBRARY] Formatting Entries to JSON...')
		for entry in self.entries:
			file_to_save["entries"].append(entry.compressed_dict())
		
		print('[LIBRARY] Formatting Collations to JSON...')
		for collation in self.collations:
			file_to_save["collations"].append(collation.compressed_dict())

		print('[LIBRARY] Done Formatting to JSON!')
		return file_to_save

	def save_library_to_disk(self):
		"""Saves the Library to disk at the default TagStudio folder location."""

		logging.info(f'[LIBRARY] Saving Library to Disk...')
		start_time = time.time()
		filename = 'ts_library.json'

		self.verify_ts_folders()

		with open(os.path.normpath(f'{self.library_dir}/{ts_core.TS_FOLDER_NAME}/{filename}'), 'w', encoding='utf-8') as outfile:
			outfile.flush()
			ujson.dump(self.to_json(), outfile, ensure_ascii=False, escape_forward_slashes=False)
			# , indent=4 <-- How to prettyprint dump
		end_time = time.time()
		logging.info(f'[LIBRARY] Library saved to disk in {(end_time - start_time):.3f} seconds')

	def save_library_backup_to_disk(self) -> str:
		"""
		Saves a backup file of the Library to disk at the default TagStudio folder location.
		Returns the filename used, including the date and time."""

		logging.info(f'[LIBRARY] Saving Library Backup to Disk...')
		start_time = time.time()
		filename = f'ts_library_backup_{datetime.datetime.utcnow().strftime("%F_%T").replace(":", "")}.json'

		self.verify_ts_folders()
		with open(os.path.normpath(f'{self.library_dir}/{ts_core.TS_FOLDER_NAME}/{ts_core.BACKUP_FOLDER_NAME}/{filename}'), 'w', encoding='utf-8') as outfile:
			outfile.flush()
			ujson.dump(self.to_json(), outfile, ensure_ascii=False, escape_forward_slashes=False)
		end_time = time.time()
		logging.info(f'[LIBRARY] Library backup saved to disk in {(end_time - start_time):.3f} seconds')
		return filename
		# , indent=4 <-- How to prettyprint dump

	def clear_internal_vars(self):
		"""Clears the internal variables of the Library object."""
		self.library_dir = None
		self.is_legacy_library = False

		self.entries.clear()
		self._next_entry_id: int = 0
		# self.filtered_entries.clear()
		self._entry_id_to_index_map.clear()

		self._collation_id_to_index_map.clear()

		self.missing_matches = {}
		self.dir_file_count: int = -1
		self.files_not_in_library.clear()
		self.missing_files.clear()
		self.fixed_files.clear()
		self.filename_to_entry_id_map: dict[str, int] = {}
		self.ignored_extensions = self.default_ext_blacklist

		self.tags.clear()
		self._next_tag_id: int = 1000
		self._tag_strings_to_id_map: dict[str, list[int]] = {}
		self._tag_id_to_cluster_map: dict[int, list[int]] = {}
		self._tag_id_to_index_map: dict[int, int] = {}
		self._tag_entry_ref_map.clear()

	def refresh_dir(self):
		"""Scans a directory for files, and adds those relative filenames to internal variables."""

		# Reset file interfacing variables.
		# -1 means uninitialized, aka a scan like this was never attempted before.
		self.dir_file_count: int = 0
		self.files_not_in_library.clear()

		# Scans the directory for files, keeping track of:
		#   - Total file count
		#   - Files without library entries
		# for type in ts_core.TYPES:
		start_time = time.time()
		for f in glob.glob(self.library_dir + "/**/*", recursive=True):
			# p = Path(os.path.normpath(f))
			if ('$RECYCLE.BIN' not in f and ts_core.TS_FOLDER_NAME not in f 
       				and 'tagstudio_thumbs' not in f and not os.path.isdir(f)):
				if os.path.splitext(f)[1][1:].lower() not in self.ignored_extensions:
					self.dir_file_count += 1
					file = str(os.path.relpath(f, self.library_dir))
					
					try:
						if os.name == 'nt':
							_ = self.filename_to_entry_id_map[file.lower()]
						else:
							_ = self.filename_to_entry_id_map[file]
					except KeyError:
						# print(file)
						self.files_not_in_library.append(file)
		
			
			# sys.stdout.write(f'\r[LIBRARY] {self.dir_file_count} files found in "{self.library_dir}"...')
			# sys.stdout.flush()
			end_time = time.time()
			# Yield output every 1/30 of a second
			if (end_time - start_time) > 0.034:
				yield self.dir_file_count
				start_time = time.time()
		# print('')

		# Sorts the files by date modified, descending.
		try:
			self.files_not_in_library = sorted(
				self.files_not_in_library, key=lambda t: -os.stat(os.path.normpath(self.library_dir + '/' + t)).st_ctime)
		except FileExistsError:
			print(f'[LIBRARY] [ERROR] Couldn\'t sort files, some were moved during the scanning/sorting process.')
			pass

	def refresh_missing_files(self):
		"""Tracks the number of Entries that point to an invalid file path."""
		self.missing_files.clear()
		for i, entry in enumerate(self.entries):
			full_path = os.path.normpath(
				f'{self.library_dir}/{entry.path}/{entry.filename}')
			if not os.path.isfile(full_path):
				self.missing_files.append(full_path)
			yield i

	def remove_entry(self, entry_id: int) -> None:
		"""Removes an Entry from the Library."""
		# del self.entries[entry_index]
		# self._map_filenames_to_entry_indices()
		
		# Step [1/2]:
		# Remove this Entry from the Entries list.
		entry = self.get_entry(entry_id)
		path = str(os.path.normpath(f'{entry.path}/{entry.filename}')).lstrip('\\').lstrip('/')
		path = path.lower() if os.name == 'nt' else path
		# logging.info(f'Removing path: {path}')
		del self.filename_to_entry_id_map[path]
		
		del self.entries[self._entry_id_to_index_map[entry_id]]
		
		# self.entries.remove(self.entries[self._entry_id_to_index_map[entry_id]])

		# Step [2/2]:
		# Remap the other Entry IDs to their new indices in the Entries list.
		self._entry_id_to_index_map.clear()
		for i, e in enumerate(self.entries):
			self._map_entry_id_to_index(e, i)

		# # Step [3/3]:
		# # Remap filenames to new indices.
		# self._map_filenames_to_entry_ids()

	def refresh_dupe_entries(self):
		"""
		Refreshes the list of duplicate Entries.
		A duplicate Entry is defined as an Entry pointing to a file that one or more
		other Entries are also pointing to.\n
		`dupe_entries = tuple(int, list[int])`
		"""

		# self.dupe_entries.clear()
		# known_files: set = set()
		# for entry in self.entries:
		# 	full_path = os.path.normpath(f'{self.library_dir}/{entry.path}/{entry.filename}')
		# 	if full_path in known_files:
		# 		self.dupe_entries.append(full_path)
		# 	else:
		# 		known_files.add(full_path)

		self.dupe_entries.clear()
		checked = set()
		remaining: list[Entry] = list(self.entries)
		for p, entry_p in enumerate(self.entries, start=0):
			if p not in checked:
				matched: list[int] = []
				for c, entry_c in enumerate(remaining, start=0):
					if os.name == 'nt':
						if entry_p.path.lower() == entry_c.path.lower() and entry_p.filename.lower() == entry_c.filename.lower() and c != p:
							matched.append(c)
							checked.add(c)
					else:
						if entry_p.path == entry_c.path and entry_p.filename == entry_c.filename and c != p:
							matched.append(c)
							checked.add(c)
				if matched:
					self.dupe_entries.append((p, matched))
					sys.stdout.write(
						f'\r[LIBRARY] Entry [{p}/{len(self.entries)-1}]: Has Duplicate(s): {matched}')
					sys.stdout.flush()
				else:
					sys.stdout.write(
						f'\r[LIBRARY] Entry [{p}/{len(self.entries)-1}]: Has No Duplicates')
					sys.stdout.flush()
				checked.add(p)
		print('')

	def merge_dupe_entries(self):
		"""
		Merges duplicate Entries.
		A duplicate Entry is defined as an Entry pointing to a file that one or more
		other Entries are also pointing to.\n
		`dupe_entries = tuple(int, list[int])`
		"""

		print('[LIBRARY] Mirroring Duplicate Entries...')
		for dupe in self.dupe_entries:
			self.mirror_entry_fields([dupe[0]] + dupe[1])

		# print('Consolidating Entries...')
		# for dupe in self.dupe_entries:
		# 	for index in dupe[1]:
		# 		print(f'Consolidating Duplicate: {(self.entries[index].path + os.pathsep + self.entries[index].filename)}')
		# 		self.entries.remove(self.entries[index])
		# self._map_filenames_to_entry_indices()

		print(
			'[LIBRARY] Consolidating Entries... (This may take a while for larger libraries)')
		unique: list[Entry] = []
		for i, e in enumerate(self.entries):
			if e not in unique:
				unique.append(e)
				# print(f'[{i}/{len(self.entries)}] Appending: {(e.path + os.pathsep + e.filename)[0:32]}...')
				sys.stdout.write(
					f'\r[LIBRARY] [{i}/{len(self.entries)}] Appending Unique Entry...')
			else:
				sys.stdout.write(
					f'\r[LIBRARY] [{i}/{len(self.entries)}] Consolidating Duplicate: {(e.path + os.pathsep + e.filename)[0:]}...')
		print('')
		# [unique.append(x) for x in self.entries if x not in unique]
		self.entries = unique
		self._map_filenames_to_entry_ids()

	def refresh_dupe_files(self, results_filepath):
		"""
		Refreshes the list of duplicate files.
		A duplicate file is defined as an identical or near-identical file as determined
		by a DupeGuru results file.
		"""
		full_results_path = os.path.normpath(
			f'{self.library_dir}/{results_filepath}') if self.library_dir not in results_filepath else os.path.normpath(f'{results_filepath}')
		if os.path.exists(full_results_path):
			self.dupe_files.clear()
			self._map_filenames_to_entry_ids()
			tree = ET.parse(full_results_path)
			root = tree.getroot()
			for i, group in enumerate(root):
				# print(f'-------------------- Match Group {i}---------------------')
				files: list[str] = []
				# (File Index, Matched File Index, Match Percentage)
				matches: list[tuple[int, int, int]] = []
				for element in group:
					if element.tag == 'file':
						file = element.attrib.get('path')
						files.append(file)
					if element.tag == 'match':
						matches.append((
							int(element.attrib.get('first')),
							int(element.attrib.get('second')),
							int(element.attrib.get('percentage'))))
				for match in matches:
					# print(f'MATCHED ({match[2]}%): \n   {files[match[0]]} \n-> {files[match[1]]}')
					if os.name == 'nt':
						file_1 = str(os.path.relpath(
							files[match[0]], self.library_dir))
						file_2 = str(os.path.relpath(
							files[match[1]], self.library_dir))
						if file_1.lower() in self.filename_to_entry_id_map.keys() and file_2.lower() in self.filename_to_entry_id_map.keys():
							self.dupe_files.append(
								(files[match[0]], files[match[1]], match[2]))
					else:
						if file_1 in self.filename_to_entry_id_map.keys() and file_2 in self.filename_to_entry_id_map.keys():
							self.dupe_files.append(
								(files[match[0]], files[match[1]], match[2]))
					# self.dupe_files.append((files[match[0]], files[match[1]], match[2]))

				print('')

			for dupe in self.dupe_files:
				print(
					f'[LIBRARY] MATCHED ({dupe[2]}%): \n   {dupe[0]} \n-> {dupe[1]}', end='\n')
				# self.dupe_files.append(full_path)

	def remove_missing_files(self):
		deleted = []
		for i, missing in enumerate(self.missing_files):
			# pb.setValue(i)
			# pb.setLabelText(f'Deleting {i}/{len(self.lib.missing_files)} Unlinked Entries')
			try:
				id = self.get_entry_id_from_filepath(missing)
				logging.info(f'Removing Entry ID {id}:\n\t{missing}')
				self.remove_entry(id)
				# self.driver.purge_item_from_navigation(ItemType.ENTRY, id)
				deleted.append(missing)
			except KeyError:
				logging.info(
					f'[LIBRARY][ERROR]: \"{id}\" was reported as missing, but is not in the file_to_entry_id map.')
			yield (i, id)
		for d in deleted:
			self.missing_files.remove(d)

	def remove_missing_matches(self, fixed_indices: list[int]):
		"""Removes a list of fixed Entry indices from the internal missing_matches list."""
		for i in fixed_indices:
			del self.missing_matches[i]

	def fix_missing_files(self):
		"""
		Attempts to repair Entries that point to invalid file paths.
		"""

		# self.refresh_missing_files()

		# matched_json_filepath = os.path.normpath(
		# 	f'{self.library_dir}/{TS_FOLDER_NAME}/missing_matched.json')
		# # if not os.path.exists(matched_json_filepath):
		# # 	self.match_missing_files()

		self.missing_matches.clear()

		fixed_indices = []
		# if os.path.exists(matched_json_filepath):
		# 	with open(matched_json_filepath, "r", encoding="utf8") as f:
		# 		self.missing_matches = json.load(f)

		# 	self.refresh_missing_files()
		for i, missing in enumerate(self.missing_files):
			print(missing)
			if missing not in self.missing_matches.keys():
				matches = self._match_missing_file(missing)
				if matches:
					print(
						f'[LIBRARY] Adding key {missing} with matches {matches}')
					self.missing_matches[missing] = matches
					yield (i, True)
				else:
					yield (i, False)

		# self._purge_empty_missing_entries()

		for i, matches in enumerate(self.missing_matches):
			if len(self.missing_matches[matches]) == 1:
				id = self.get_entry_id_from_filepath(matches)
				self.update_entry_path(id, self.missing_matches[matches][0])
				fixed_indices.append(matches)
				# print(f'Fixed {self.entries[self.get_entry_index_from_filename(i)].filename}')
				print(f'[LIBRARY] Fixed {self.get_entry(id).filename}')
			# (int, str)
			

		self._map_filenames_to_entry_ids()
		self.remove_missing_matches(fixed_indices)

		# for i in fixed_indices:
		# 	# print(json_dump[i])
		# 	del self.missing_matches[i]

		# with open(matched_json_filepath, "w") as outfile:
		# 	outfile.flush()
		# 	json.dump({}, outfile, indent=4)
		# print(f'Re-saved to disk at {matched_json_filepath}')

	def _match_missing_file(self, file: str) -> list[str]:
		"""
		Tries to find missing entry files within the library directory.
		Works if files were just moved to different subfolders and don't have duplicate names.
		"""

		# self.refresh_missing_files()

		matches = []

		# for file in self.missing_files:
		head, tail = os.path.split(file)
		for (root, dirs, files) in os.walk(self.library_dir, topdown=True):
			for f in files:
				# print(f'{tail} --- {f}')
				if tail == f and '$recycle.bin' not in root.lower():
					# self.fixed_files.append(tail)

					new_path = str(os.path.relpath(root, self.library_dir))

					matches.append(new_path)

					# if file not in matches.keys():
					# 	matches[file] = []
					# matches[file].append(new_path)

					print(
						f'[LIBRARY] MATCH: {file} \n\t-> {os.path.normpath(self.library_dir + "/" + new_path + "/" + tail)}\n')

		if not matches:
			print(f'[LIBRARY] No matches found for: {file}')

		return matches

		# print(f'╡ {os.path.normpath(os.path.relpath(file, self.library_dir))} ╞'.center(
		#     os.get_terminal_size()[0], "═"))
		# print('↓ ↓ ↓'.center(os.get_terminal_size()[0], " "))
		# print(
		#     f'╡ {os.path.normpath(new_path + "/" + tail)} ╞'.center(os.get_terminal_size()[0], "═"))
		# print(self.entries[self.file_to_entry_index_map[str(
		#     os.path.normpath(os.path.relpath(file, self.library_dir)))]])

		# # print(
		# #     f'{file} -> {os.path.normpath(self.library_dir + "/" + new_path + "/" + tail)}')
		# # # TODO: Update the Entry path with the 'new_path' variable via a completed update_entry() method.

		# if (str(os.path.normpath(new_path + "/" + tail))) in self.file_to_entry_index_map.keys():
		#     print(
		#         'Existing Entry ->'.center(os.get_terminal_size()[0], " "))
		#     print(self.entries[self.file_to_entry_index_map[str(
		#         os.path.normpath(new_path + "/" + tail))]])

		# print(f''.center(os.get_terminal_size()[0], "─"))
		# print('')

		# for match in matches.keys():
		#     self.fixed_files.append(match)
		#     # print(match)
		#     # print(f'\t{matches[match]}')

		with open(os.path.normpath(f'{self.library_dir}/{TS_FOLDER_NAME}/missing_matched.json'), "w") as outfile:
			outfile.flush()
			json.dump(matches, outfile, indent=4)
		print(
			f'[LIBRARY] Saved to disk at {os.path.normpath(self.library_dir + "/" + TS_FOLDER_NAME + "/missing_matched.json")}')

	def count_tag_entry_refs(self) -> None:
		"""
		Counts the number of entry references for each tag. Stores results
		in `tag_entry_ref_map`.
		"""
		self._tag_entry_ref_map.clear()
		self.tag_entry_refs.clear()
		local_hits: set = set()
		
		for entry in self.entries:
			local_hits.clear()
			if entry.fields:
				for field in entry.fields:
					if self.get_field_attr(field, 'type') == 'tag_box':
						for tag_id in self.get_field_attr(field, 'content'):
							local_hits.add(tag_id)

			for hit in list(local_hits):
				try:
					_ = self._tag_entry_ref_map[hit]
				except KeyError:
					self._tag_entry_ref_map[hit] = 0
				self._tag_entry_ref_map[hit] += 1
		
		# keys = list(self.tag_entry_ref_map.keys())
		# values = list(self.tag_entry_ref_map.values())
		self.tag_entry_refs = sorted(self._tag_entry_ref_map.items(), key=lambda x: x[1], reverse=True)

	def add_entry_to_library(self, entry: Entry):
		"""Adds a new Entry to the Library."""
		self.entries.append(entry)
		self._map_entry_id_to_index(entry, -1)

	def add_new_files_as_entries(self) -> list[int]:
		"""Adds files from the `files_not_in_library` list to the Library as Entries. Returns list of added indices."""
		new_ids: list[int] = []
		for file in self.files_not_in_library:
			path, filename = os.path.split(file)
			# print(os.path.split(file))
			entry = Entry(id=self._next_entry_id, filename=filename, path=path, fields=[])
			self._next_entry_id += 1
			self.add_entry_to_library(entry)
			new_ids.append(entry.id)
		self._map_filenames_to_entry_ids()
		self.files_not_in_library.clear()
		return new_ids

		self.files_not_in_library.clear()

	def get_entry(self, entry_id: int) -> Entry:
		"""Returns an Entry object given an Entry ID."""
		return self.entries[self._entry_id_to_index_map[int(entry_id)]]
	
	def get_collation(self, collation_id: int) -> Collation:
		"""Returns a Collation object given an Collation ID."""
		return self.collations[self._collation_id_to_index_map[int(collation_id)]]

	# @deprecated('Use new Entry ID system.')
	def get_entry_from_index(self, index: int) -> Entry:
		"""Returns a Library Entry object given its index in the unfiltered Entries list."""
		if self.entries:
			return self.entries[int(index)]

	# @deprecated('Use new Entry ID system.')
	def get_entry_id_from_filepath(self, filename):
		"""Returns an Entry ID given the full filepath it points to."""
		try:
			if self.entries:
				if os.name == 'nt':
					return self.filename_to_entry_id_map[str(os.path.normpath(os.path.relpath(filename, self.library_dir))).lower()]
				return self.filename_to_entry_id_map[str(os.path.normpath(os.path.relpath(filename, self.library_dir)))]
		except:
			return -1

	def search_library(self, query:str=None, entries=True, collations=True, 
					   tag_groups=True) -> list[tuple[ItemType, int]]:
		"""
		Uses a search query to generate a filtered results list.
		Returns a list of (str, int) tuples consisting of a result type and ID.
		"""

		# self.filtered_entries.clear()
		results: list[tuple[ItemType, int]] = []
		collations_added = []

		if query:
			# start_time = time.time()
			query: str = query.strip().lower()
			query_words: list[str] = query.split(' ')
			all_tag_terms: list[str] = []
			only_untagged: bool = ('untagged' in query or 'no tags' in query)
			only_empty: bool = ('empty' in query or 'no fields' in query)
			only_missing: bool = ('missing' in query or 'no file' in query)
			allow_adv: bool = 'filename:' in query_words
			tag_only: bool = 'tag_id:' in query_words
			if allow_adv:
				query_words.remove('filename:')
			if tag_only:
				query_words.remove('tag_id:')
			# TODO: Expand this to allow for dynamic fields to work.
			only_no_author: bool = ('no author' in query or 'no artist' in query)

			# Preprocess the Tag terms.
			if query_words:
				for i, term in enumerate(query_words):
					for j, term in enumerate(query_words):
						if query_words[i:j+1] and " ".join(query_words[i:j+1]) in self._tag_strings_to_id_map:
							all_tag_terms.append(" ".join(query_words[i:j+1]))
				# This gets rid of any accidental term inclusions because they were words
				# in another term. Ex. "3d" getting added in "3d art"
				for i, term in enumerate(all_tag_terms):
					for j, term2 in enumerate(all_tag_terms):
						if i != j and all_tag_terms[i] in all_tag_terms[j]:
							# print(
							#     f'removing {all_tag_terms[i]} because {all_tag_terms[i]} was in {all_tag_terms[j]}')
							all_tag_terms.remove(all_tag_terms[i])
							break

			# print(all_tag_terms)

			# non_entry_count = 0
			# Iterate over all Entries =============================================================
			for entry in self.entries:
				allowed_ext: bool = os.path.splitext(entry.filename)[1][1:].lower() not in self.ignored_extensions
				# try:
				# entry: Entry = self.entries[self.file_to_library_index_map[self._source_filenames[i]]]
				# print(f'{entry}')

				if allowed_ext:
					# If the entry has tags of any kind, append them to this main tag list.
					entry_tags: list[int] = []
					entry_authors: list[str] = []
					if entry.fields:
						for field in entry.fields:
							field_id = list(field.keys())[0]
							if self.get_field_obj(field_id)['type'] == 'tag_box':
								entry_tags.extend(field[field_id])
							if self.get_field_obj(field_id)['name'] == 'Author':
								entry_authors.extend(field[field_id])
							if self.get_field_obj(field_id)['name'] == 'Artist':
								entry_authors.extend(field[field_id])

					# print(f'Entry Tags: {entry_tags}')

					# Add Entries from special flags -------------------------------
					# TODO: Come up with a more user-resistent way to 'archived' and 'favorite' tags.
					if only_untagged:
						if not entry_tags:
							results.append((ItemType.ENTRY, entry.id))
					elif only_no_author:
						if not entry_authors:
							results.append((ItemType.ENTRY, entry.id))
					elif only_empty:
						if not entry.fields:
							results.append((ItemType.ENTRY, entry.id))
					elif only_missing:
						if os.path.normpath(f'{self.library_dir}/{entry.path}/{entry.filename}') in self.missing_files:
							results.append((ItemType.ENTRY, entry.id))

					# elif query == "archived":
					#     if entry.tags and self._tag_names_to_tag_id_map[self.archived_word.lower()][0] in entry.tags:
					#         self.filtered_file_list.append(file)
					#         pb.value = len(self.filtered_file_list)
					# elif query in entry.path.lower():

					# NOTE: This searches path and filenames.
					if allow_adv:
						if [q for q in query_words if (q in entry.path.lower())]:
							results.append((ItemType.ENTRY, entry.id))
						elif [q for q in query_words if (q in entry.filename.lower())]:
							results.append((ItemType.ENTRY, entry.id))
					elif tag_only:
						if entry.has_tag(self, int(query_words[0])):
							results.append((ItemType.ENTRY, entry.id))

					# elif query in entry.filename.lower():
					# 	self.filtered_entries.append(index)
					elif entry_tags:
						# For each verified, extracted Tag term.
						failure_to_union_terms = False
						for term in all_tag_terms:
							# If the term from the previous loop was already verified:
							if not failure_to_union_terms:
								cluster: set = set()
								# Add the immediate associated Tags to the set (ex. Name, Alias hits)
								# Since this term could technically map to multiple IDs, iterate over it
								# (You're 99.9999999% likely to just get 1 item)
								for id in self._tag_strings_to_id_map[term]:
									cluster.add(id)
									cluster = cluster.union(
										set(self.get_tag_cluster(id)))
								# print(f'Full Cluster: {cluster}')
								# For each of the Tag IDs in the term's ID cluster:
								for t in cluster:
									# Assume that this ID from the cluster is not in the Entry.
									# Wait to see if proven wrong.
									failure_to_union_terms = True
									# If the ID actually is in the Entry,
									if t in entry_tags:
										# There wasn't a failure to find one of the term's cluster IDs in the Entry.
										# There is also no more need to keep checking the rest of the terms in the cluster.
										failure_to_union_terms = False
										# print(f'FOUND MATCH: {t}')
										break
									# print(f'\tFailure to Match: {t}')
						# If there even were tag terms to search through AND they all match an entry
						if all_tag_terms and not failure_to_union_terms:
							# self.filter_entries.append()
							# self.filtered_file_list.append(file)
							# results.append((SearchItemType.ENTRY, entry.id))
							added = False
							for f in entry.fields:
								if self.get_field_attr(f, 'type') == 'collation':
									if (self.get_field_attr(f, 'content') not in collations_added):
										results.append((ItemType.COLLATION, self.get_field_attr(f, 'content')))
										collations_added.append(self.get_field_attr(f, 'content'))
									added = True

							if not added:
								results.append((ItemType.ENTRY, entry.id))

				# sys.stdout.write(
				#     f'\r[INFO][FILTER]: {len(self.filtered_file_list)} matches found')
				# sys.stdout.flush()

				# except:
				#     # # Put this here to have new non-registered images show up
				#     # if query == "untagged" or query == "no author" or query == "no artist":
				#     #     self.filtered_file_list.append(file)
				#     # non_entry_count = non_entry_count + 1
				#     pass

			# end_time = time.time()
			# print(
			# 	f'[INFO][FILTER]: {len(self.filtered_entries)} matches found ({(end_time - start_time):.3f} seconds)')

			# if non_entry_count:
			# 	print(
			# 		f'[INFO][FILTER]: There are {non_entry_count} new files in {self.source_dir} that do not have entries. These will not appear in most filtered results.')
			# if not self.filtered_entries:
			# 	print("[INFO][FILTER]: Filter returned no results.")
		else:
			
			for entry in self.entries:
				added = False
				allowed_ext: bool = os.path.splitext(entry.filename)[1][1:].lower() not in self.ignored_extensions
				if allowed_ext:
					for f in entry.fields:
						if self.get_field_attr(f, 'type') == 'collation':
							if (self.get_field_attr(f, 'content') not in collations_added):
								results.append((ItemType.COLLATION, self.get_field_attr(f, 'content')))
								collations_added.append(self.get_field_attr(f, 'content'))
							added = True

					if not added:
						results.append((ItemType.ENTRY, entry.id))
			# for file in self._source_filenames:
			#     self.filtered_file_list.append(file)
		results.reverse()
		return results

	def search_tags(self, query: str, include_cluster=False, ignore_builtin=False, threshold: int = 1, context: list[str] = None) -> list[int]:
		"""Returns a list of Tag IDs returned from a string query."""
		# tag_ids: list[int] = []
		# if query:
		# 	query = query.lower()
		# 	query_words = query.split(' ')
		# 	all_tag_terms: list[str] = []

		# 	# Preprocess the Tag terms.
		# 	if len(query_words) > 0:
		# 		for i, term in enumerate(query_words):
		# 			for j, term in enumerate(query_words):
		# 				if query_words[i:j+1] and " ".join(query_words[i:j+1]) in self._tag_names_to_tag_id_map:
		# 					all_tag_terms.append(" ".join(query_words[i:j+1]))
		# 		# This gets rid of any accidental term inclusions because they were words
		# 		# in another term. Ex. "3d" getting added in "3d art"
		# 		for i, term in enumerate(all_tag_terms):
		# 			for j, term2 in enumerate(all_tag_terms):
		# 				if i != j and all_tag_terms[i] in all_tag_terms[j]:
		# 					# print(
		# 					#     f'removing {all_tag_terms[i]} because {all_tag_terms[i]} was in {all_tag_terms[j]}')
		# 					all_tag_terms.remove(all_tag_terms[i])
		# 					break

		# 		for term in all_tag_terms:
		# 			for id in self._tag_names_to_tag_id_map[term]:
		# 				if id not in tag_ids:
		# 					tag_ids.append(id)
		# return tag_ids

		# NOTE: I'd expect a blank query to return all with the other implementation, but
		# it misses stuff like Archive (id 0) so here's this as a catch-all.
		if query == '':
			all: list[int] = []
			for tag in self.tags:
				if ignore_builtin and tag.id >= 1000:
					all.append(tag.id)
				elif not ignore_builtin:
					all.append(tag.id)
			return all

		# Direct port from Version 8 ===========================================
		# TODO: Make this more efficient (if needed)
		# ids: list[int] = []
		id_weights: list[tuple[int, int]] = []
		# partial_id_weights: list[int] = []
		priority_ids: list[int] = []
		# print(f'Query: \"{query}\" -------------------------------------')
		for string in self._tag_strings_to_id_map:  # O(n), n = tags
			exact_match: bool = False
			partial_match: bool = False
			query = strip_punctuation(query).lower()
			string = strip_punctuation(string).lower()

			if query == string:
				exact_match = True
			elif string.startswith(query):
				if len(query) >= (len(string) // (len(string) if threshold == 1 else threshold)):
					partial_match = True

			if exact_match or partial_match:
				# Avg O(1), usually 1 item
				for tag_id in self._tag_strings_to_id_map[string]:
					proceed: bool = False
					if ignore_builtin and tag_id >= 1000:
						proceed = True
					elif not ignore_builtin:
						proceed = True

					if proceed:
						if tag_id not in [x[0] for x in id_weights]:
							if exact_match:
								# print(f'[{query}] EXACT MATCH:')
								# print(self.get_tag_from_id(tag_id).display_name(self))
								# print('')
								# time.sleep(0.1)
								priority_ids.append(tag_id)
								id_weights.append((tag_id, 100000000))
							else:
								# print(f'[{query}] Partial Match:')
								# print(self.get_tag_from_id(tag_id).display_name(self))
								# print('')
								# time.sleep(0.1)
								# ids.append(id)
								id_weights.append((tag_id, 0))
						# O(m), m = # of references
						if include_cluster:
							for id in self.get_tag_cluster(tag_id):
								if (id, 0) not in id_weights:
									id_weights.append((id, 0))

		# Contextual Weighing
		if context and ((len(id_weights) > 1 and len(priority_ids) > 1) or (len(priority_ids) > 1)):
			context_strings: list[str] = [s.replace(' ', '').replace('_', '').replace('-', '').replace(
				"'", '').replace('(', '').replace(')', '').replace('[', '').replace(']', '').lower() for s in context]
			for term in context:
				if len(term.split(' ')) > 1:
					context_strings += term.split(' ')
				if len(term.split('_')) > 1:
					context_strings += term.split('_')
				if len(term.split('-')) > 1:
					context_strings += term.split('-')
			context_strings = list(set(context_strings))
			# context_strings.sort() # NOTE: TEMP!!!!!!!!!!!!!!!!!!
			# print(f'Context Strings: {context_strings}')
			# time.sleep(3)
			# for term in context:
			# 	context_ids += self.filter_tags(query=term, include_cluster=True, ignore_builtin=ignore_builtin)
			for i, idw in enumerate(id_weights, start=0):
				weight: int = 0
				tag_strings: list[str] = []
				subtag_ids: list[int] = self.get_all_child_tag_ids(idw[0])
				for id in self.get_tag_cluster(idw[0]):
					subtag_ids += self.get_all_child_tag_ids(id)
				subtag_ids = list(set(subtag_ids))

				for sub_id in subtag_ids:
					tag_strings += [self.get_tag(sub_id).name] + [self.get_tag(
						sub_id).shorthand] + self.get_tag(sub_id).aliases

				# for id in self.get_tag_cluster(idw[0]):
				# 	tag_strings += [self.get_tag_from_id(id).name] + [self.get_tag_from_id(id).shorthand] + self.get_tag_from_id(id).aliases
				split: list[str] = []
				for ts in tag_strings:
					if len(ts.split(' ')) > 1:
						split += ts.split(' ')
				tag_strings += split
				tag_strings = [s.replace(' ', '').replace('_', '').replace(
					'-', '').replace("'", '').lower() for s in tag_strings]
				while '' in tag_strings:
					tag_strings.remove('')
				tag_strings = list(set(tag_strings))
				# tag_strings.sort() # NOTE: TEMP!!!!!!!!!!!!!!!!!!
				for ts in tag_strings:
					weight += context_strings.count(ts)
				id_weights[i] = (idw[0], idw[1]+weight)

				# print(f'Tag Strings for {self.get_tag_from_id(idw[0]).display_name(self)}: {tag_strings}')
				# time.sleep(3)
		id_weights = sorted(id_weights, key=lambda id: id[1], reverse=True)

		# if len(id_weights) > 1:
		# 	print(f'Context Weights: \"{id_weights}\"')

		final: list[int] = []

		# if context and id_weights:
		# 	time.sleep(3)
		[final.append(idw[0]) for idw in id_weights if idw[0] not in final]
		# print(f'Final IDs: \"{[self.get_tag_from_id(id).display_name(self) for id in final]}\"')
		# print('')
		return final

	def get_all_child_tag_ids(self, tag_id: int) -> list[int]:
		"""Recursively traverse a Tag's subtags and return a list of all children tags."""
		subtag_ids: list[int] = []
		if self.get_tag(tag_id).subtag_ids:
			for sub_id in self.get_tag(tag_id).subtag_ids:
				if sub_id not in subtag_ids:
					subtag_ids.append(sub_id)
					subtag_ids += self.get_all_child_tag_ids(sub_id)
		else:
			return [tag_id]

		return subtag_ids

	def filter_field_templates(self: str, query) -> list[int]:
		"""Returns a list of Field Template IDs returned from a string query."""

		matches: list[int] = []
		for ft in self.default_fields:
			if ft['name'].lower().startswith(query.lower()):
				matches.append(ft['id'])

		return matches

	def update_tag(self, tag: Tag) -> None:
		"""
		Edits a Tag in the Library.
		This function undoes and redos the following parts of the 'add_tag_to_library()' process:\n
		- Un-maps the old Tag name, shorthand, and aliases from the Tag ID
		and re-maps the new strings to its ID via '_map_tag_names_to_tag_id()'.\n
		- Un
		"""
		tag.subtag_ids = [x for x in tag.subtag_ids if x != tag.id]

		# Since the ID stays the same when editing, only the Tag object is needed.
		# Merging Tags is handled in a different function.
		old_tag: Tag = self.get_tag(tag.id)

		# Undo and Redo 'self._map_tag_names_to_tag_id(tag)' ===========================================================
		# got to map[old names] and remove reference to this id.
		# Remember that _tag_names_to_tag_id_map maps strings to a LIST of ids.
		# print(
		#     f'Removing connection from "{old_tag.name.lower()}" to {old_tag.id} in {self._tag_names_to_tag_id_map[old_tag.name.lower()]}')
		old_name: str = strip_punctuation(old_tag.name).lower()
		self._tag_strings_to_id_map[old_name].remove(old_tag.id)
		# Delete the map key if it doesn't point to any other IDs.
		if not self._tag_strings_to_id_map[old_name]:
			del self._tag_strings_to_id_map[old_name]
		if old_tag.shorthand:
			old_sh: str = strip_punctuation(old_tag.shorthand).lower()
			# print(
			#     f'Removing connection from "{old_tag.shorthand.lower()}" to {old_tag.id} in {self._tag_names_to_tag_id_map[old_tag.shorthand.lower()]}')
			self._tag_strings_to_id_map[old_sh].remove(old_tag.id)
			# Delete the map key if it doesn't point to any other IDs.
			if not self._tag_strings_to_id_map[old_sh]:
				del self._tag_strings_to_id_map[old_sh]
		if old_tag.aliases:
			for alias in old_tag.aliases:
				old_a: str = strip_punctuation(alias).lower()
				# print(
				#     f'Removing connection from "{alias.lower()}" to {old_tag.id} in {self._tag_names_to_tag_id_map[alias.lower()]}')
				self._tag_strings_to_id_map[old_a].remove(old_tag.id)
				# Delete the map key if it doesn't point to any other IDs.
				if not self._tag_strings_to_id_map[old_a]:
					del self._tag_strings_to_id_map[old_a]
		# then add new reference to this id at map[new names]
		# print(f'Mapping new names for "{tag.name.lower()}" (ID: {tag.id})')
		self._map_tag_strings_to_tag_id(tag)

		# Redo 'self.tags.append(tag)' =================================================================================
		# then swap out the tag in the tags list to this one
		# print(f'Swapping {self.tags[self._tag_id_to_index_map[old_tag.id]]} *FOR* {tag} in tags list.')
		self.tags[self._tag_id_to_index_map[old_tag.id]] = tag
		print(f'Edited Tag: {tag}')

		# Undo and Redo 'self._map_tag_id_to_cluster(tag)' =============================================================
		# NOTE: Currently the tag is getting updated outside of this due to python
		# entanglement shenanigans so for now this method will always update the cluster maps.
		# if old_tag.subtag_ids != tag.subtag_ids:
		# TODO: Optimize this by 1,000,000% buy building an inverse recursive map function
		# instead of literally just deleting the whole map and building it again
		# print('Reticulating Splines...')
		self._tag_id_to_cluster_map.clear()
		for tag in self.tags:
			self._map_tag_id_to_cluster(tag)
		# print('Splines Reticulated.')

			self._map_tag_id_to_cluster(tag)

	def remove_tag(self, tag_id: int) -> None:
		"""
		Removes a Tag from the Library.
		Disconnects it from all internal lists and maps, then remaps others as needed.
		"""
		tag = self.get_tag(tag_id)

		# Step [1/7]:
		# Remove from Entries.
		for e in self.entries:
			if e.fields:
				for f in e.fields:
					if self.get_field_attr(f, 'type') == 'tag_box':
						if tag_id in self.get_field_attr(f, 'content'):
							self.get_field_attr(f, 'content').remove(tag.id)

		# Step [2/7]:
		# Remove from Subtags.
		for t in self.tags:
			if t.subtag_ids:
				if tag_id in t.subtag_ids:
					t.subtag_ids.remove(tag.id)

		# Step [3/7]:
		# Remove ID -> cluster reference.
		if tag_id in self._tag_id_to_cluster_map:
			del self._tag_id_to_cluster_map[tag.id]
		# Remove mentions of this ID in all clusters.
		for key, values in self._tag_id_to_cluster_map.items():
			if tag_id in values:
				values.remove(tag.id)

		# Step [4/7]:
		# Remove mapping of this ID to its index in the tags list.
		if tag.id in self._tag_id_to_index_map:
			del self._tag_id_to_index_map[tag.id]

		# Step [5/7]:
		# Remove this Tag from the tags list.
		self.tags.remove(tag)

		# Step [6/7]:
		# Remap the other Tag IDs to their new indices in the tags list.
		self._tag_id_to_index_map.clear()
		for i, t in enumerate(self.tags):
			self._map_tag_id_to_index(t, i)

		# Step [7/7]:
		# Remap all existing Tag names.
		self._tag_strings_to_id_map.clear()
		for t in self.tags:
			self._map_tag_strings_to_tag_id(t)

	def get_tag_ref_count(self, tag_id: int) -> tuple[int, int]:
		"""Returns an int tuple (entry_ref_count, subtag_ref_count) of Tag reference counts."""
		entry_ref_count: int = 0
		subtag_ref_count: int = 0

		for e in self.entries:
			if e.fields:
				for f in e.fields:
					if self.get_field_attr(f, 'type') == 'tag_box':
						if tag_id in self.get_field_attr(f, 'content'):
							entry_ref_count += 1
							break

		for t in self.tags:
			if t.subtag_ids:
				if tag_id in t.subtag_ids:
					subtag_ref_count += 1

		# input()
		return (entry_ref_count, subtag_ref_count)

	def update_entry_path(self, entry_id: int, path: str) -> None:
		"""Updates an Entry's path."""
		self.get_entry(entry_id).path = path

	def update_entry_filename(self, entry_id: int, filename: str) -> None:
		"""Updates an Entry's filename."""
		self.get_entry(entry_id).filename = filename

	def update_entry_field(self, entry_id: int, field_index: int, content, mode: str):
		"""Updates an Entry's specific field. Modes: append, remove, replace."""

		field_id: int = list(self.get_entry(entry_id).fields[field_index].keys())[0]
		if mode.lower() == 'append' or mode.lower() == 'extend':
			for i in content:
				if i not in self.get_entry(entry_id).fields[field_index][field_id]:
					self.get_entry(entry_id).fields[field_index][field_id].append(
						i)
		elif mode.lower() == 'replace':
			self.get_entry(entry_id).fields[field_index][field_id] = content
		elif mode.lower() == 'remove':
			for i in content:
				self.get_entry(entry_id).fields[field_index][field_id].remove(
					i)

	def does_field_content_exist(self, entry_id: int, field_id: int, content) -> bool:
		"""Returns whether or not content exists in a specific entry field type."""
		# entry = self.entries[entry_index]
		entry = self.get_entry(entry_id)
		indices = self.get_field_index_in_entry(entry, field_id)
		for i in indices:
			if self.get_field_attr(entry.fields[i], 'content') == content:
				return True
		return False

	def add_generic_data_to_entry(self, data, entry_id: int):
		"""Adds generic data to an Entry on a "best guess" basis. Used in adding scraped data."""
		if data:

			# Add a Title Field if the data doesn't already exist.
			if data.get("title"):
				field_id = 0  # Title Field ID
				if not self.does_field_content_exist(entry_id, field_id, data['title']):
					self.add_field_to_entry(entry_id, field_id)
					self.update_entry_field(
						entry_id, -1, data["title"], 'replace')

			# Add an Author Field if the data doesn't already exist.
			if data.get("author"):
				field_id = 1  # Author Field ID
				if not self.does_field_content_exist(entry_id, field_id, data['author']):
					self.add_field_to_entry(entry_id, field_id)
					self.update_entry_field(
						entry_id, -1, data["author"], 'replace')

			# Add an Artist Field if the data doesn't already exist.
			if data.get("artist"):
				field_id = 2  # Artist Field ID
				if not self.does_field_content_exist(entry_id, field_id, data['artist']):
					self.add_field_to_entry(entry_id, field_id)
					self.update_entry_field(
						entry_id, -1, data["artist"], 'replace')

			# Add a Date Published Field if the data doesn't already exist.
			if data.get("date_published"):
				field_id = 14  # Date Published Field ID
				date = str(datetime.datetime.strptime(
					data["date_published"], '%Y-%m-%d %H:%M:%S'))
				if not self.does_field_content_exist(entry_id, field_id, date):
					self.add_field_to_entry(entry_id, field_id)
					# entry = self.entries[entry_id]
					self.update_entry_field(entry_id, -1, date, 'replace')

			# Process String Tags if the data doesn't already exist.
			if data.get("tags"):
				tags_field_id = 6  # Tags Field ID
				content_tags_field_id = 7  # Content Tags Field ID
				meta_tags_field_id = 8  # Meta Tags Field ID
				notes_field_id = 5  # Notes Field ID
				tags: list[str] = data['tags']
				# extra: list[str] = []
				# for tag in tags:
				# 	if len(tag.split(' ')) > 1:
				# 		extra += tag.split(' ')
				# 	if len(tag.split('_')) > 1:
				# 		extra += tag.split('_')
				# 	if len(tag.split('-')) > 1:
				# 		extra += tag.split('-')
				# tags = tags + extra
				# tags = list(set(tags))
				extra: list[str] = []
				for tag in tags:
					if len(tag.split('_(')) > 1:
						extra += tag.replace(')', '').split('_(')
				tags += extra
				tags = list(set(tags))
				tags.sort()

				while '' in tags:
					tags.remove('')

				# # If the tags were a single string (space delimitated), split them into a list.
				# if isinstance(data["tags"], str):
				# 	tags.clear()
				# 	tags = data["tags"].split(' ')

				# Try to add matching tags in library.
				for tag in tags:
					matching: list[int] = self.search_tags(
						tag.replace('_', ' ').replace('-', ' '), include_cluster=False, ignore_builtin=True, threshold=2, context=tags)
					priority_field_index = -1
					if matching:

						# NOTE: The following commented-out code enables the ability
						# to prefer an existing built-in tag_box field to add to
						# rather than preferring or creating a 'Content Tags' felid.
						# In my experience, this feature isn't actually what I want,
						# but the idea behind it isn't bad. Maybe this could be
						# user configurable and scale with custom fields.

						# tag_field_indices = self.get_field_index_in_entry(
						# 	entry_index, tags_field_id)
						content_tags_field_indices = self.get_field_index_in_entry(
							self.get_entry(entry_id), content_tags_field_id)
						# meta_tags_field_indices = self.get_field_index_in_entry(
						# 	entry_index, meta_tags_field_id)

						if content_tags_field_indices:
							priority_field_index = content_tags_field_indices[0]
						# elif tag_field_indices:
						# 	priority_field_index = tag_field_indices[0]
						# elif meta_tags_field_indices:
						# 	priority_field_index = meta_tags_field_indices[0]

						if priority_field_index > 0:
							self.update_entry_field(entry_id, priority_field_index, [
								matching[0]], 'append')
						else:
							self.add_field_to_entry(
								entry_id, content_tags_field_id)
							self.update_entry_field(
								entry_id, -1, [matching[0]], 'append')

				# Add all original string tags as a note.
				str_tags = f'Original Tags: {tags}'
				if not self.does_field_content_exist(entry_id, notes_field_id, str_tags):
					self.add_field_to_entry(entry_id, notes_field_id)
					self.update_entry_field(
						entry_id, -1, str_tags, 'replace')

			# Add a Description Field if the data doesn't already exist.
			if "description" in data.keys() and data["description"]:
				field_id = 4  # Description Field ID
				if not self.does_field_content_exist(entry_id, field_id, data['description']):
					self.add_field_to_entry(entry_id, field_id)
					self.update_entry_field(
						entry_id, -1, data["description"], 'replace')
			if "content" in data.keys() and data["content"]:
				field_id = 4  # Description Field ID
				if not self.does_field_content_exist(entry_id, field_id, data['content']):
					self.add_field_to_entry(entry_id, field_id)
					self.update_entry_field(
						entry_id, -1, data["content"], 'replace')
			if "source" in data.keys() and data["source"]:
				field_id = 21  # Source Field ID
				for source in data['source'].split(' '):
					if source and source != ' ':
						source = strip_web_protocol(string=source)
						if not self.does_field_content_exist(entry_id, field_id, source):
							self.add_field_to_entry(entry_id, field_id)
							self.update_entry_field(
								entry_id, -1, source, 'replace')

	def add_field_to_entry(self, entry_id: int, field_id: int) -> None:
		"""Adds an empty Field, specified by Field ID, to an Entry via its index."""
		# entry = self.entries[entry_index]
		entry = self.get_entry(entry_id)
		field_type = self.get_field_obj(field_id)['type']
		if field_type in ts_core.TEXT_FIELDS:
			entry.fields.append({int(field_id): ''})
		elif field_type == 'tag_box':
			entry.fields.append({int(field_id): []})
		elif field_type == 'datetime':
			entry.fields.append({int(field_id): ''})
		else:
			logging.info(f'[LIBRARY][ERROR]: Unknown field id attempted to be added to entry: {field_id}')

	def mirror_entry_fields(self, entry_ids: list[int]) -> None:
		"""Combines and mirrors all fields across a list of given Entry IDs."""

		all_fields = []
		all_ids = []  # Parallel to all_fields
		# Extract and merge all fields from all given Entries.
		for id in entry_ids:
			if id:
				entry: Entry = self.get_entry(id)
				if entry and entry.fields:
					for field in entry.fields:
						# First checks if their are matching tag_boxes to append to
						if self.get_field_attr(field, 'type') == 'tag_box' and self.get_field_attr(field, 'id') in all_ids:
							content = self.get_field_attr(field, 'content')
							for i in content:
								id = int(self.get_field_attr(field, 'id'))
								field_index = all_ids.index(id)
								if i not in all_fields[field_index][id]:
									all_fields[field_index][id].append(i)
						# If not, go ahead and whichever new field.
						elif field not in all_fields:
							all_fields.append(field)
							all_ids.append(
								int(self.get_field_attr(field, 'id')))

		# Replace each Entry's fields with the new merged ones.
		for id in entry_ids:
			entry: Entry = self.get_entry(id)
			if entry:
				entry.fields = all_fields

				# TODO: Replace this and any in CLI with a proper user-defined
				# field storing method.
				order: list[int] = [0] + [1, 2] + [9, 17, 18, 19, 20] + \
					[10, 14, 11, 12, 13, 22] + [4, 5] + [8, 7, 6] + [3, 21]

				# NOTE: This code is copied from the sort_fields() method.
				entry.fields = sorted(entry.fields, key=lambda x: order.index(
					self.get_field_attr(x, 'id')))

	
	# def move_entry_field(self, entry_index, old_index, new_index) -> None:
	# 	"""Moves a field in entry[entry_index] from position entry.fields[old_index] to entry.fields[new_index]"""
	# 	entry = self.entries[entry_index]
	# 	pass
	# 	# TODO: Implement.

	def get_field_attr(self, entry_field, attribute: str):
		"""Returns the value of a specified attribute inside an Entry field."""
		if attribute.lower() == 'id':
			return list(entry_field.keys())[0]
		elif attribute.lower() == 'content':
			return entry_field[self.get_field_attr(entry_field, 'id')]
		else:
			return self.get_field_obj(self.get_field_attr(entry_field, 'id'))[attribute.lower()]

	def get_field_obj(self, field_id: int) -> dict:
		"""
		Returns a field template object associated with a field ID.
		The objects have "id", "name", and "type" fields.
		"""
		if int(field_id) < len(self.default_fields):
			return self.default_fields[int(field_id)]
		else:
			return {'id': -1, 'name': 'Unknown Field', 'type': 'unknown'}

	def get_field_index_in_entry(self, entry: Entry, field_id: int) -> list[int]:
		"""
		Returns matched indices for the field type in an entry.\n
		Returns an empty list of no field of that type is found in the entry.
		"""
		matched = []
		# entry: Entry = self.entries[entry_index]
		# entry = self.get_entry(entry_id)
		if entry.fields:
			for i, field in enumerate(entry.fields):
				if self.get_field_attr(field, 'id') == int(field_id):
					matched.append(i)

		return matched

	def _map_tag_strings_to_tag_id(self, tag: Tag) -> None:
		"""
		Maps a Tag's name, shorthand, and aliases to their ID's (in the form of a list).\n
		⚠️DO NOT USE FOR CONFIDENT DATA REFERENCES!⚠️\n
		This is intended to be used for quick search queries.\n
		Uses name_and_alias_to_tag_id_map.
		"""
		# tag_id: int, tag_name: str, tag_aliases: list[str] = []
		name: str = strip_punctuation(tag.name).lower()
		if name not in self._tag_strings_to_id_map:
			self._tag_strings_to_id_map[name] = []
		self._tag_strings_to_id_map[name].append(tag.id)

		shorthand: str = strip_punctuation(tag.shorthand).lower()
		if shorthand not in self._tag_strings_to_id_map:
			self._tag_strings_to_id_map[shorthand] = []
		self._tag_strings_to_id_map[shorthand].append(tag.id)

		for alias in tag.aliases:
			alias: str = strip_punctuation(alias).lower()
			if alias not in self._tag_strings_to_id_map:
				self._tag_strings_to_id_map[alias] = []
			self._tag_strings_to_id_map[alias].append(tag.id)
			# print(f'{alias.lower()} -> {tag.id}')

	def _map_tag_id_to_cluster(self, tag: Tag, subtags: list[Tag] = None) -> None:
		"""
		Maps a Tag's subtag's ID's back to it's parent Tag's ID (in the form of a list).
		Uses tag_id_to_cluster_map.\n
		EX: Tag: "Johnny Bravo", Subtags: "Cartoon Network (TV)", "Character".\n
		Maps "Cartoon Network" -> Johnny Bravo, "Character" -> "Johnny Bravo", and "TV" -> Johnny Bravo."
		"""
		# If a list of subtags is not provided, the method will revert to a level 1-depth
		# mapping based on the given Tag's own subtags.
		if not subtags:
			subtags = [self.get_tag(sub_id)
					   for sub_id in tag.subtag_ids]
		for subtag in subtags:
			if subtag.id not in self._tag_id_to_cluster_map.keys():
				self._tag_id_to_cluster_map[subtag.id] = []
			# Stops circular references
			if tag.id not in self._tag_id_to_cluster_map[subtag.id]:
				self._tag_id_to_cluster_map[subtag.id].append(tag.id)
				# If the subtag has subtags of it own, recursively link those to the original Tag.
				if subtag.subtag_ids:
					self._map_tag_id_to_cluster(tag, [self.get_tag(
						sub_id) for sub_id in subtag.subtag_ids if sub_id != tag.id])

	def _map_tag_id_to_index(self, tag: Tag, index: int) -> None:
		"""
		Maps a Tag's ID to the Tag's Index in self.tags.
		Uses _tag_id_to_index_map.
		"""
		# self._tag_id_to_index_map[tag.id_] = self.tags.index(tag)
		if index < 0:
			index = len(self.tags) + index
		self._tag_id_to_index_map[tag.id] = index
		# print(f'{tag.id} - {self._tag_id_to_index_map[tag.id]}')
	
	def _map_entry_id_to_index(self, entry: Entry, index: int) -> None:
		"""
		Maps an Entry's ID to the Entry's Index in self.entries.
		Uses _entry_id_to_index_map.
		"""
		# if index != None:
		if index < 0:
			index = len(self.entries) + index
		self._entry_id_to_index_map[entry.id] = index
		# else:
		# 	self._entry_id_to_index_map[entry.id_] = self.entries.index(entry)
	
	def _map_collation_id_to_index(self, collation: Collation, index: int) -> None:
		"""
		Maps a Collation's ID to the Collation's Index in self.collations.
		Uses _entry_id_to_index_map.
		"""
		# if index != None:
		if index < 0:
			index = len(self.collations) + index
		self._collation_id_to_index_map[collation.id] = index

	def add_tag_to_library(self, tag: Tag) -> int:
		"""
		Adds a Tag to the Library. ⚠️Only use at runtime! (Cannot reference tags that are not loaded yet)⚠️\n
		For adding Tags from the Library save file, append Tags to the Tags list
		and then map them using map_library_tags().
		"""
		tag.subtag_ids = [x for x in tag.subtag_ids if x != tag.id]
		tag.id = self._next_tag_id
		self._next_tag_id += 1

		self._map_tag_strings_to_tag_id(tag)
		self.tags.append(tag)  # Must be appended before mapping the index!
		self._map_tag_id_to_index(tag, -1)
		self._map_tag_id_to_cluster(tag)

		return tag.id

	def get_tag(self, tag_id: int) -> Tag:
		"""Returns a Tag object given a Tag ID."""
		return self.tags[self._tag_id_to_index_map[int(tag_id)]]

	def get_tag_cluster(self, tag_id: int) -> list[int]:
		"""Returns a list of Tag IDs that reference this Tag."""
		if tag_id in self._tag_id_to_cluster_map:
			return self._tag_id_to_cluster_map[int(tag_id)]
		return []

	def sort_fields(self, entry_id: int, order: list[int]) -> None:
		"""Sorts an Entry's Fields given an ordered list of Field IDs."""
		entry = self.get_entry(entry_id)
		entry.fields = sorted(entry.fields, key=lambda x: order.index(
			self.get_field_attr(x, 'id')))<|MERGE_RESOLUTION|>--- conflicted
+++ resolved
@@ -14,16 +14,12 @@
 import traceback
 import xml.etree.ElementTree as ET
 from enum import Enum
-
 import ujson
 
-<<<<<<< HEAD
-from tagstudio.src.core.json_typing import Json_Collation, Json_Entry, Json_Libary, Json_Tag
-=======
+from src.core.json_typing import Json_Collation, Json_Entry, Json_Libary, Json_Tag
 from src.core import ts_core
 from src.core.utils.str import strip_punctuation
 from src.core.utils.web import strip_web_protocol
->>>>>>> 21105929
 
 TYPE = ['file', 'meta', 'alt', 'mask']
 # RESULT_TYPE = Enum('Result', ['ENTRY', 'COLLATION', 'TAG_GROUP'])
@@ -835,12 +831,9 @@
 		Creates a JSON serialized string from the Library object.
 		Used in saving the library to disk.
 		"""
-<<<<<<< HEAD
+
 		file_to_save: Json_Libary = {"ts-version": ts_core.VERSION,
-=======
-		file_to_save = {"ts-version": ts_core.VERSION,
-				  		"ignored_extensions": [],
->>>>>>> 21105929
+				  	"ignored_extensions": [],
 						"tags": [],
 						"collations": [],
 						"fields": [],
